--- conflicted
+++ resolved
@@ -78,18 +78,12 @@
                     if ( nodeCounts != null) {
                         //labelDirectory = new File(labelDirectory, (i + 1) + "");
                         //labelDirectory.mkdir();
-<<<<<<< HEAD
-                        writer = new BufferedWriter(new FileWriter(labelDirectory.getCanonicalPath() + File.separator + (i + 1), true), PAGE_SIZE * PAGE_SIZE);
-                        writer.append(nodes[i].toString());
-                        CollectionUtilities.close(writer);
-=======
                         StringBuilder bs = new StringBuilder();
                         for(Long nde : nodeCounts.keySet()){
                             writer = new BufferedWriter(new FileWriter(labelDirectory.getCanonicalPath() + File.separator + (i + 1), true), PAGE_SIZE * PAGE_SIZE);
                             writer.append(bs.append(nde).append("\t").append(nodeCounts.get(nde)).append("\n").toString());
-                            Utilities.close(writer);
+                            CollectionUtilities.close(writer);
                         }
->>>>>>> bae09b7f
                     }
                 }
             }
