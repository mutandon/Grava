--- conflicted
+++ resolved
@@ -49,9 +49,6 @@
     private int[] lastOutBounds;
     private int nodeNumber;
     private Set<Edge> edgeSet;
-<<<<<<< HEAD
-    private enum separator {space , tab, unknown };
-=======
     private Separator separator; 
     private static final int SOURCE_POSITION = 0; 
     private static final int DEST_POSITION = 1; 
@@ -67,7 +64,6 @@
         private Separator(char delimiter) {
             this.delimiter = delimiter;
         }
->>>>>>> 5efd0d1a
 
         public char getDelimiter() {
             return delimiter;
@@ -78,7 +74,6 @@
         this(graphFile, graphFile, -1, null, 1);
     }
 
-<<<<<<< HEAD
     /**
      * Takes in input the non-ordered graph and orders it by source and by dest
      *
@@ -88,7 +83,8 @@
      * @param sort
      * @throws ParseException
      * @throws IOException
-=======
+     */
+
     public BigMultigraph(String graphFile, int numThreads) throws ParseException, IOException {
         this(graphFile, graphFile, -1, null, numThreads);
     }
@@ -117,7 +113,6 @@
      * @param separator Separator of the file
      * @throws ParseException The input file is malformed
      * @throws IOException The input file is not readable
->>>>>>> 5efd0d1a
      */
     private BigMultigraph(String inFile, String outFile, int edges, Separator separator, int numThreads) throws ParseException, IOException {
         lastInVertex = -1;
@@ -126,12 +121,8 @@
         lastInBounds = new int[2];
         lastOutBounds = new int[2];
         edgeSet = null;
-<<<<<<< HEAD
-
-=======
         this.separator = separator;
         
->>>>>>> 5efd0d1a
         if (edges == -1) {
             edges = CollectionUtilities.countLines(inFile);
         }
@@ -139,37 +130,6 @@
         //TODO: Add a check on different sizes.
         inEdges = new long[edges][];
         outEdges = new long[edges][];
-<<<<<<< HEAD
-        loadEdges(inFile, true);
-        loadEdges(outFile, false);
-
-        if (sort) {
-            Utilities.binaryTableSort(inEdges);
-            Utilities.binaryTableSort(outEdges);
-        }
-    }
-
-        /**
-     * Takes in input the graph ordered by source and by dest to have a faster
-     * computation
-     * @param inFile
-     * @param outFile
-     * @param edges
-     * @throws ParseException
-     * @throws IOException
-     */
-    public BigMultigraph(String inFile, String outFile, int edges) throws ParseException, IOException {
-        this(inFile, outFile, edges, false);
-    }
-
-    public BigMultigraph(String inFile, String outFile) throws ParseException, IOException {
-        this(inFile, outFile, -1, false);
-    }
-
-    public BigMultigraph(String inFile, String outFile, boolean sort) throws ParseException, IOException {
-        this(inFile, outFile, -1, sort);
-    }
-=======
         //If the file is the same load once and create a second array from the first array. 
         if (inFile.equals(outFile)) {
             warn("Loading from a single file, creating a copy of the edges and sorting.");
@@ -220,7 +180,6 @@
             info("Sorting complete");
         }
     }
->>>>>>> 5efd0d1a
 
     private void loadEdges(String edgeFile, boolean incoming) throws ParseException, IOException {
         File file = new File(edgeFile);
@@ -263,18 +222,10 @@
 
                     if (tokens.length != 3) {
                         throw new ParseException("Line[%d]: %s is malformed, num tokens %d", (count + 1), line, tokens.length);
-                    }
-<<<<<<< HEAD
-
-                    source = Long.parseLong(tokens[0]);
-                    dest = Long.parseLong(tokens[1]);
-                    label = Long.parseLong(tokens[2]);
-=======
-                    
+                    }                    
                     source = Long.parseLong(tokens[SOURCE_POSITION]);
                     dest = Long.parseLong(tokens[DEST_POSITION]);
                     label = Long.parseLong(tokens[REL_POSITION]);
->>>>>>> 5efd0d1a
                     if (incoming) {
                         inEdges[count] = new long[]{dest, source, label};
                     } else {
