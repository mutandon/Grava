/*
 * Copyright (C) 2012 Davide Mottin <mottin@disi.unitn.eu>
 *
 * This program is free software; you can redistribute it and/or
 * modify it under the terms of the GNU General Public License
 * as published by the Free Software Foundation; either version 2
 * of the License, or (at your option) any later version.
 *
 * This program is distributed in the hope that it will be useful,
 * but WITHOUT ANY WARRANTY; without even the implied warranty of
 * MERCHANTABILITY or FITNESS FOR A PARTICULAR PURPOSE.  See the
 * GNU General Public License for more details.
 *
 * You should have received a copy of the GNU General Public License
 * along with this program; if not, write to the Free Software
 * Foundation, Inc., 59 Temple Place - Suite 330, Boston, MA  02111-1307, USA.
 */
package eu.unitn.disi.db.grava.graphs;

import java.util.ArrayList;
import java.util.Collection;
import java.util.HashMap;
import java.util.HashSet;
import java.util.Iterator;
import java.util.List;
import java.util.Map;
import java.util.Set;
import java.util.concurrent.ExecutionException;
import java.util.concurrent.ExecutorService;
import java.util.concurrent.Executors;
import java.util.concurrent.Future;

/**
 * This class represents a multigraph that is a structure that holds a set of 
 * vertices and labeled edges
<<<<<<< HEAD
 *
=======
>>>>>>> 26834c48
 * @author Davide Mottin <mottin@disi.unitn.eu>
 */
public class BaseMultigraph implements Multigraph {
    private static final int MIN_SIZE_PARALLELIZATION = 2000;
    
    protected Map<Long, EdgeContainer> nodeEdges;
    protected Collection<Edge> edges;
    protected boolean allowRepetitions;
<<<<<<< HEAD

    //Used to initialize ArrayList of Out/In Edges
    private int avgNodeDegree;

=======
    private int edgeSize;
    
>>>>>>> 26834c48
    private static final int DEFAULT_CAPACITY = 16;
    private static final float DEFAULT_DEGREE = 1f;
    
    /**
     * Construct a multigraph that does not allow repetitions and has an initial 
     * capacity of 2
     */
    public BaseMultigraph() {
        this(DEFAULT_CAPACITY, DEFAULT_DEGREE);
    }
    
    public BaseMultigraph(int capacity) {
        this(capacity, DEFAULT_DEGREE);
    }

    /**
     * Construct a multigraph specifying an initial capacity and the 
     * allowRepetitions flag. If the repetitions are allowed the vertices are stored
     * in a {@link List} to speed up performances, otherwise in a {@link Set} to 
     * ensure the correcteness.
     * 
     * @param initialCapacity The initial capacity of the store (speed up). 
     * @param avgDegree The average degree of each node
     */
<<<<<<< HEAD
    public BaseMultigraph(boolean allowRepetititions, int initialCapacity, float avgDegree) {
        this.allowRepetitions = false;
        this.avgNodeDegree = (int)Math.ceil(avgDegree);

//        if (this.allowRepetitions) {
//            vertices = new ArrayList<Long>(initialCapacity);
//        } else {
//            vertices = new HashSet<Long>(initialCapacity);
//        }
=======
    public BaseMultigraph(int initialCapacity, float avgDegree) {
        this.edgeSize = (int)Math.ceil(avgDegree);
        
>>>>>>> 26834c48
        nodeEdges = new HashMap<>(initialCapacity);
        edges = new HashSet<>((int)Math.ceil(initialCapacity * avgDegree));
    }
    
        
    /**
     * Add a vertex in the graph. This must be called on source and destination
     * node before the {@link #addEdge(java.lang.Long, java.lang.Long, java.lang.Long) }
     * otherwise the latter will throw an exception
     * @param id The id of the node to be inserted
     */
    @Override
    public void addVertex(Long id) throws NullPointerException {
        if (!nodeEdges.containsKey(id)) {
            nodeEdges.put(id, buildEdgeContainer());
        }
    }
    
    /**
     * Add an edge to the graph, if both source and destination exists. To add a vertex, 
     * calls {@link #addVertex(java.lang.Long) } before. 
     * If both source and dest do not exist throws an {@link IllegalArgumentException}
     * @param src The source node in this directed multigraph
     * @param dest The dest node in this directed multigraph
     * @param label The label of the edge to be created
     * @throws IllegalArgumentException If src and edges are not present in the 
     * vertex collection
     */
    @Override
    public void addEdge(Long src, Long dest, Long label) throws IllegalArgumentException, NullPointerException
    {
        EdgeContainer srcC = nodeEdges.get(src);
        EdgeContainer dstC = nodeEdges.get(dest);
        
        Edge e = new Edge(src, dest, label);
        
        if (srcC == null) {
            throw new IllegalArgumentException("Source node is not in the vertex list. Call addVertex before");
        }
        if (dstC == null) {
            throw new IllegalArgumentException("Destination node is not in the vertex list. Call addVertex before");
        }
        
        if (srcC.addOutgoingEdge(e)) {
            edges.add(e);
            dstC.addIncomingEdge(e);
        }
    }
    
    /**
     * Add an edge to the graph, if both source and destination exists. To add a vertex, 
     * calls {@link #addVertex(java.lang.Long) } before. 
     * If both source and dest do not exist throws an {@link IllegalArgumentException}
     * @param edge The edge to be added into the graph
     * @throws IllegalArgumentException If src and edges are not present in the 
     * vertex collection
     */
    @Override
    public void addEdge(Edge edge) throws NullPointerException {
        addEdge(edge.getSource(), edge.getDestination(), edge.getLabel());
    }
    
    /**
     * Returns the set of vertices of the graph
     * @return The set of vertices
     */
    @Override
    public Collection<Long> vertexSet() {
        return nodeEdges.keySet();
    }

    /**
     * Returns the set of edges of the graph
     * @return The set of edges
     */
    @Override
    public Collection<Edge> edgeSet() {
        return edges;
    }
    
    /**
     * Returns the "in degree" of the specified vertex. An in degree of a
     * vertex in a directed graph is the number of incoming directed edges from
     * that vertex. See <a href="http://mathworld.wolfram.com/Indegree.html">
     * http://mathworld.wolfram.com/Indegree.html</a>.
     *
     * @param vertex vertex whose degree is to be calculated.
     *
     * @return the degree of the specified vertex.
     */
    @Override
    public int inDegreeOf(Long vertex) throws NullPointerException {
        return nodeEdges.containsKey(vertex)? nodeEdges.get(vertex).getIncoming().size() : 0;
    }

    /**
     * Returns a set of all edges incoming into the specified vertex.
     *
     * @param vertex the vertex for which the list of incoming edges to be
     * returned.
     *
     * @return a set of all edges incoming into the specified vertex.
     */
    @Override
    public Collection<Edge> incomingEdgesOf(Long vertex) throws NullPointerException {
        return nodeEdges.containsKey(vertex)? nodeEdges.get(vertex).getIncoming() : null;
    }

    /**
     * Returns the "out degree" of the specified vertex. An out degree of a
     * vertex in a directed graph is the number of outward directed edges from
     * that vertex. See <a href="http://mathworld.wolfram.com/Outdegree.html">
     * http://mathworld.wolfram.com/Outdegree.html</a>.
     *
     * @param vertex vertex whose degree is to be calculated.
     *
     * @return the degree of the specified vertex.  
     * @throws NullPointerException if the input vertex is null
     */
    @Override
    public int outDegreeOf(Long vertex) throws NullPointerException {
        return nodeEdges.containsKey(vertex)? nodeEdges.get(vertex).getOutgoing().size() : 0;
    }

    /**
     * Returns a set of all edges outgoing from the specified vertex.
     *
     * @param vertex the vertex for which the list of outgoing edges to be
     * returned.
     *
     * @return a set of all edges outgoing from the specified vertex.
     * @throws NullPointerException if the input vertex is null
    */
    @Override
    public Collection<Edge> outgoingEdgesOf(Long vertex) throws NullPointerException {
        return nodeEdges.containsKey(vertex)? nodeEdges.get(vertex).getOutgoing() : null;
    }
    
    /**
     * Merge this graph with the input graph. Parallelize the operations only if 
     * needed otherwise go recursively
     * @param graph The input graph to be merged to this
     * @return this graph
     * @throws NullPointerException if the input graph is null
     * @throws ExecutionException if something happens in the merge phase
     */
    @Override
    public BaseMultigraph merge(BaseMultigraph graph) 
            throws ExecutionException, 
                   NullPointerException 
    {
        if (nodeEdges.keySet().size() > MIN_SIZE_PARALLELIZATION) {
            ExecutorService pool = Executors.newFixedThreadPool(3);
            List<Future> tasks = new ArrayList<>();
            tasks.add(pool.submit(new AddToMap(graph)));
            //tasks.add(pool.submit(new AddToCollection(vertices, graph)));
            tasks.add(pool.submit(new AddToCollection(edges, graph)));

            try {
                for (Future task : tasks) {
                    task.get();
                }
            } catch (InterruptedException ex) {
                throw new ExecutionException(ex);
            }
        } else {
            EdgeContainer ec, sec;
            Map<Long, EdgeContainer> sourceEdges = graph.nodeEdges;
            Set<Long> vset = sourceEdges.keySet();
            for (Long v : vset) {
                ec = nodeEdges.get(v);
                sec = sourceEdges.get(v);
                if (ec == null) {
                    ec = new BaseEdgeContainer();
                }
                ec.getIncoming().addAll(sec.getIncoming());
                ec.getOutgoing().addAll(sec.getOutgoing());
                nodeEdges.put(v, ec);
            }
            //vertices.addAll(graph.vertices);
            edges.addAll(graph.edges);
        }
        return this;
    }
    
    
    /**
     * Check if the input vertex is contained in the Multigraph
     * @param vertex The input vertex to be checked
     * @return True if it contains the node, false otherwise
     * @throws NullPointerException If the vertwx is null
     */
    @Override
    public boolean containsVertex(Long vertex) throws NullPointerException {
        return nodeEdges.containsKey(vertex);
    }

    protected EdgeContainer buildEdgeContainer() {
        return new BaseEdgeContainer();
    }

    @Override
    public Iterator<Long> iterator() {
        return nodeEdges.keySet().iterator();
    }

    @Override
    public void removeVertex(Long id) throws NullPointerException {
        EdgeContainer container = nodeEdges.remove(id);
        for (Edge edge : container.getIncoming()) {
            edges.remove(edge);
        }
        for (Edge edge : container.getOutgoing()) {
            edges.remove(edge);
        }
    }

    @Override
    public void removeEdge(Long src, Long dest, Long label) throws IllegalArgumentException, NullPointerException {
        removeEdge(new Edge(src,dest,label));
    }

    @Override
<<<<<<< HEAD
    public int numberOfEdges() {
        return .size();
    }


=======
    public void removeEdge(Edge edge) throws IllegalArgumentException, NullPointerException {
        edges.remove(edge);
        nodeEdges.get(edge.getSource()).getOutgoing().remove(edge);
        nodeEdges.get(edge.getDestination()).getIncoming().remove(edge);
    }
    
>>>>>>> 26834c48
    /*
     * Represents a container for the two set of edges (this prevents us to 
     * use two different maps in the class)
     */
    protected class BaseEdgeContainer implements EdgeContainer {
        protected Collection<Edge> incoming; 
        protected Collection<Edge> outgoing;
        
        public BaseEdgeContainer() {
            if (allowRepetitions) {
<<<<<<< HEAD
                incoming = new ArrayList<>(avgNodeDegree);
                outgoing = new ArrayList<>(avgNodeDegree);
            } else {
                incoming = new HashSet<>(avgNodeDegree);
                outgoing = new HashSet<>(avgNodeDegree);
=======
                incoming = new ArrayList<Edge>(edgeSize);
                outgoing = new ArrayList<Edge>(edgeSize);
            } else {
                incoming = new HashSet<Edge>(edgeSize);
                outgoing = new HashSet<Edge>(edgeSize);
>>>>>>> 26834c48
            }
        }
        
        @Override
        public boolean addOutgoingEdge(Edge e) {
            return outgoing.add(e);
        }
        
        @Override
        public boolean addIncomingEdge(Edge e) {
            return incoming.add(e);            
        }

        @Override
        public Collection<Edge> getIncoming() {
            return incoming;
        }

        @Override
        public Collection<Edge> getOutgoing() {
            return outgoing;
        }
    }
    
    /*
     * Classes used to parallelize the merge process and, hopefully, to
     * have better results
     */
    private class AddToCollection implements Runnable {
        private Collection coll; 
        private BaseMultigraph graph;

        public AddToCollection(Collection coll, BaseMultigraph graph) {
            this.coll = coll;
            this.graph = graph;
            //this.isVertex = isVertex;
        }
        
        @Override
        public void run() {
            coll.addAll(graph.edges);
        }
    }
    
    private class AddToMap implements Runnable {
        private BaseMultigraph graph;

        public AddToMap(BaseMultigraph graph) {
            this.graph = graph;
        }

        @Override
        public void run() {
            EdgeContainer ec, sec;
            Map<Long, EdgeContainer> sourceEdges = graph.nodeEdges;
            Set<Long> vset = sourceEdges.keySet();
            for (Long v : vset) {
                ec = nodeEdges.get(v);
                sec = sourceEdges.get(v);
                if (ec == null) {
                    ec = new BaseEdgeContainer();
                }
                ec.getIncoming().addAll(sec.getIncoming());
                ec.getOutgoing().addAll(sec.getOutgoing());
                nodeEdges.put(v, ec);
            }
        }
    }
}   <|MERGE_RESOLUTION|>--- conflicted
+++ resolved
@@ -31,73 +31,49 @@
 import java.util.concurrent.Future;
 
 /**
- * This class represents a multigraph that is a structure that holds a set of 
+ * This class represents a multigraph that is a structure that holds a set of
  * vertices and labeled edges
-<<<<<<< HEAD
  *
-=======
->>>>>>> 26834c48
  * @author Davide Mottin <mottin@disi.unitn.eu>
  */
 public class BaseMultigraph implements Multigraph {
     private static final int MIN_SIZE_PARALLELIZATION = 2000;
-    
+
     protected Map<Long, EdgeContainer> nodeEdges;
     protected Collection<Edge> edges;
-    protected boolean allowRepetitions;
-<<<<<<< HEAD
 
     //Used to initialize ArrayList of Out/In Edges
     private int avgNodeDegree;
 
-=======
-    private int edgeSize;
-    
->>>>>>> 26834c48
     private static final int DEFAULT_CAPACITY = 16;
     private static final float DEFAULT_DEGREE = 1f;
-    
-    /**
-     * Construct a multigraph that does not allow repetitions and has an initial 
+
+    /**
+     * Construct a multigraph that  has an initial
      * capacity of 2
      */
     public BaseMultigraph() {
         this(DEFAULT_CAPACITY, DEFAULT_DEGREE);
     }
-    
+
     public BaseMultigraph(int capacity) {
         this(capacity, DEFAULT_DEGREE);
     }
 
     /**
-     * Construct a multigraph specifying an initial capacity and the 
-     * allowRepetitions flag. If the repetitions are allowed the vertices are stored
-     * in a {@link List} to speed up performances, otherwise in a {@link Set} to 
-     * ensure the correcteness.
-     * 
-     * @param initialCapacity The initial capacity of the store (speed up). 
+     * Construct a multigraph specifying an initial capacity,  the vertices are stored
+     * in  a {@link Set} to ensure the correcteness.
+     *
+     * @param initialCapacity The initial capacity of the store (speed up).
      * @param avgDegree The average degree of each node
      */
-<<<<<<< HEAD
-    public BaseMultigraph(boolean allowRepetititions, int initialCapacity, float avgDegree) {
-        this.allowRepetitions = false;
+    public BaseMultigraph(int initialCapacity, float avgDegree) {
         this.avgNodeDegree = (int)Math.ceil(avgDegree);
-
-//        if (this.allowRepetitions) {
-//            vertices = new ArrayList<Long>(initialCapacity);
-//        } else {
-//            vertices = new HashSet<Long>(initialCapacity);
-//        }
-=======
-    public BaseMultigraph(int initialCapacity, float avgDegree) {
-        this.edgeSize = (int)Math.ceil(avgDegree);
-        
->>>>>>> 26834c48
         nodeEdges = new HashMap<>(initialCapacity);
         edges = new HashSet<>((int)Math.ceil(initialCapacity * avgDegree));
     }
-    
-        
+
+
     /**
      * Add a vertex in the graph. This must be called on source and destination
      * node before the {@link #addEdge(java.lang.Long, java.lang.Long, java.lang.Long) }
@@ -110,15 +86,15 @@
             nodeEdges.put(id, buildEdgeContainer());
         }
     }
-    
-    /**
-     * Add an edge to the graph, if both source and destination exists. To add a vertex, 
-     * calls {@link #addVertex(java.lang.Long) } before. 
+
+    /**
+     * Add an edge to the graph, if both source and destination exists. To add a vertex,
+     * calls {@link #addVertex(java.lang.Long) } before.
      * If both source and dest do not exist throws an {@link IllegalArgumentException}
      * @param src The source node in this directed multigraph
      * @param dest The dest node in this directed multigraph
      * @param label The label of the edge to be created
-     * @throws IllegalArgumentException If src and edges are not present in the 
+     * @throws IllegalArgumentException If src and edges are not present in the
      * vertex collection
      */
     @Override
@@ -126,35 +102,35 @@
     {
         EdgeContainer srcC = nodeEdges.get(src);
         EdgeContainer dstC = nodeEdges.get(dest);
-        
+
         Edge e = new Edge(src, dest, label);
-        
+
         if (srcC == null) {
             throw new IllegalArgumentException("Source node is not in the vertex list. Call addVertex before");
         }
         if (dstC == null) {
             throw new IllegalArgumentException("Destination node is not in the vertex list. Call addVertex before");
         }
-        
+
         if (srcC.addOutgoingEdge(e)) {
             edges.add(e);
             dstC.addIncomingEdge(e);
         }
     }
-    
-    /**
-     * Add an edge to the graph, if both source and destination exists. To add a vertex, 
-     * calls {@link #addVertex(java.lang.Long) } before. 
+
+    /**
+     * Add an edge to the graph, if both source and destination exists. To add a vertex,
+     * calls {@link #addVertex(java.lang.Long) } before.
      * If both source and dest do not exist throws an {@link IllegalArgumentException}
      * @param edge The edge to be added into the graph
-     * @throws IllegalArgumentException If src and edges are not present in the 
+     * @throws IllegalArgumentException If src and edges are not present in the
      * vertex collection
      */
     @Override
     public void addEdge(Edge edge) throws NullPointerException {
         addEdge(edge.getSource(), edge.getDestination(), edge.getLabel());
     }
-    
+
     /**
      * Returns the set of vertices of the graph
      * @return The set of vertices
@@ -172,7 +148,7 @@
     public Collection<Edge> edgeSet() {
         return edges;
     }
-    
+
     /**
      * Returns the "in degree" of the specified vertex. An in degree of a
      * vertex in a directed graph is the number of incoming directed edges from
@@ -209,7 +185,7 @@
      *
      * @param vertex vertex whose degree is to be calculated.
      *
-     * @return the degree of the specified vertex.  
+     * @return the degree of the specified vertex.
      * @throws NullPointerException if the input vertex is null
      */
     @Override
@@ -230,9 +206,9 @@
     public Collection<Edge> outgoingEdgesOf(Long vertex) throws NullPointerException {
         return nodeEdges.containsKey(vertex)? nodeEdges.get(vertex).getOutgoing() : null;
     }
-    
-    /**
-     * Merge this graph with the input graph. Parallelize the operations only if 
+
+    /**
+     * Merge this graph with the input graph. Parallelize the operations only if
      * needed otherwise go recursively
      * @param graph The input graph to be merged to this
      * @return this graph
@@ -240,9 +216,9 @@
      * @throws ExecutionException if something happens in the merge phase
      */
     @Override
-    public BaseMultigraph merge(BaseMultigraph graph) 
-            throws ExecutionException, 
-                   NullPointerException 
+    public BaseMultigraph merge(BaseMultigraph graph)
+            throws ExecutionException,
+                   NullPointerException
     {
         if (nodeEdges.keySet().size() > MIN_SIZE_PARALLELIZATION) {
             ExecutorService pool = Executors.newFixedThreadPool(3);
@@ -277,8 +253,8 @@
         }
         return this;
     }
-    
-    
+
+
     /**
      * Check if the input vertex is contained in the Multigraph
      * @param vertex The input vertex to be checked
@@ -310,60 +286,53 @@
         }
     }
 
+
+    @Override
+    public int numberOfNodes() {
+        return nodeEdges.size();
+    }
+
+
     @Override
     public void removeEdge(Long src, Long dest, Long label) throws IllegalArgumentException, NullPointerException {
         removeEdge(new Edge(src,dest,label));
     }
 
-    @Override
-<<<<<<< HEAD
-    public int numberOfEdges() {
-        return .size();
-    }
-
-
-=======
+
     public void removeEdge(Edge edge) throws IllegalArgumentException, NullPointerException {
         edges.remove(edge);
         nodeEdges.get(edge.getSource()).getOutgoing().remove(edge);
         nodeEdges.get(edge.getDestination()).getIncoming().remove(edge);
     }
-    
->>>>>>> 26834c48
+
+
+    @Override
+    public int numberOfEdges() {
+        return edges.size();
+    }
+
+
     /*
-     * Represents a container for the two set of edges (this prevents us to 
+     * Represents a container for the two set of edges (this prevents us to
      * use two different maps in the class)
      */
     protected class BaseEdgeContainer implements EdgeContainer {
-        protected Collection<Edge> incoming; 
+        protected Collection<Edge> incoming;
         protected Collection<Edge> outgoing;
-        
+
         public BaseEdgeContainer() {
-            if (allowRepetitions) {
-<<<<<<< HEAD
-                incoming = new ArrayList<>(avgNodeDegree);
-                outgoing = new ArrayList<>(avgNodeDegree);
-            } else {
-                incoming = new HashSet<>(avgNodeDegree);
-                outgoing = new HashSet<>(avgNodeDegree);
-=======
-                incoming = new ArrayList<Edge>(edgeSize);
-                outgoing = new ArrayList<Edge>(edgeSize);
-            } else {
-                incoming = new HashSet<Edge>(edgeSize);
-                outgoing = new HashSet<Edge>(edgeSize);
->>>>>>> 26834c48
-            }
-        }
-        
+            incoming = new HashSet<>(avgNodeDegree);
+            outgoing = new HashSet<>(avgNodeDegree);
+        }
+
         @Override
         public boolean addOutgoingEdge(Edge e) {
             return outgoing.add(e);
         }
-        
+
         @Override
         public boolean addIncomingEdge(Edge e) {
-            return incoming.add(e);            
+            return incoming.add(e);
         }
 
         @Override
@@ -376,13 +345,13 @@
             return outgoing;
         }
     }
-    
+
     /*
      * Classes used to parallelize the merge process and, hopefully, to
      * have better results
      */
     private class AddToCollection implements Runnable {
-        private Collection coll; 
+        private Collection coll;
         private BaseMultigraph graph;
 
         public AddToCollection(Collection coll, BaseMultigraph graph) {
@@ -390,13 +359,13 @@
             this.graph = graph;
             //this.isVertex = isVertex;
         }
-        
+
         @Override
         public void run() {
             coll.addAll(graph.edges);
         }
     }
-    
+
     private class AddToMap implements Runnable {
         private BaseMultigraph graph;
 
@@ -421,4 +390,4 @@
             }
         }
     }
-}   +}